--- conflicted
+++ resolved
@@ -188,11 +188,7 @@
   bool isLoaded_;
   bool lessPartition_;
   ttk::cf::MergeTree *tree_;
-<<<<<<< HEAD
-  ttk::cf::ContourForests *contourTree_;
-=======
   ttk::cf::ContourForests contourTree_;
->>>>>>> c8fc3c7d
   vtkPolyData *skeletonNodes_;
   vtkPolyData *skeletonArcs_;
   vtkDataSet *segmentation_;
@@ -231,19 +227,11 @@
   double deltaScalar_;
   ttk::SimplexId numberOfVertices_;
   ttk::Triangulation *triangulation_;
-<<<<<<< HEAD
-  std::vector<ttk::SimplexId> *vertexSoSoffsets_;
-  std::vector<ttk::SimplexId> *criticalPoints_;
-  std::vector<double> *vertexScalars_;
-  std::vector<std::vector<double>> *inputScalars_;
-  std::vector<std::string> *inputScalarsName_;
-=======
   std::vector<ttk::SimplexId> vertexSoSoffsets_{};
   std::vector<ttk::SimplexId> criticalPoints_{};
   std::vector<double> *vertexScalars_{};
   std::vector<std::vector<double>> inputScalars_{};
   std::vector<std::string> inputScalarsName_{};
->>>>>>> c8fc3c7d
 
   // treeType, SuperArc, several vertices list.
   std::vector<std::vector<std::vector<std::vector<ttk::SimplexId>>>> *samples_;
