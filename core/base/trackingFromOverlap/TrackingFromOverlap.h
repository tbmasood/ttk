--- conflicted
+++ resolved
@@ -50,28 +50,6 @@
 typedef float sizeType;
 
 struct Node {
-<<<<<<< HEAD
-  labelTypeVariant label;
-  sizeType size;
-  float x;
-  float y;
-  float z;
-
-  idType branchID;
-  idType maxPredID;
-  idType maxSuccID;
-
-  Node(sizeType size = 0,
-       float x = 0,
-       float y = 0,
-       float z = 0,
-       idType branchID = -1,
-       idType maxPredID = -1,
-       idType maxSuccID = -1)
-    : size(size), x(x), y(y), z(z), branchID(branchID), maxPredID(maxPredID),
-      maxSuccID(maxSuccID) {
-  }
-=======
   labelTypeVariant label{};
   sizeType size{};
   float x{};
@@ -83,7 +61,6 @@
   idType maxSuccID{-1};
 
   Node() = default;
->>>>>>> c9f93c7a
 };
 
 typedef vector<idType> Edges; // [index0, index1, overlap, branch,...]
@@ -92,11 +69,7 @@
 struct CoordinateComparator {
   const float *coordinates;
 
-<<<<<<< HEAD
-  CoordinateComparator(const float *coordinates) : coordinates(coordinates){};
-=======
   CoordinateComparator(const float *coords) : coordinates(coords){};
->>>>>>> c9f93c7a
 
   inline bool operator()(const size_t &i, const size_t &j) {
     size_t ic = i * 3;
@@ -138,11 +111,7 @@
     int computeBranches(vector<Edges> &timeEdgesMap,
                         vector<Nodes> &timeNodesMap) const {
       dMsg(cout, "[ttkTrackingFromOverlap] Computing branches  ... ", timeMsg);
-<<<<<<< HEAD
-      Timer t;
-=======
       Timer tm;
->>>>>>> c9f93c7a
 
       size_t nT = timeNodesMap.size();
 
@@ -231,11 +200,7 @@
       }
 
       stringstream msg;
-<<<<<<< HEAD
-      msg << "done (" << t.getElapsedTime() << " s)." << endl;
-=======
       msg << "done (" << tm.getElapsedTime() << " s)." << endl;
->>>>>>> c9f93c7a
       dMsg(cout, msg.str(), timeMsg);
 
       return 1;
@@ -373,12 +338,7 @@
      >0: p0Coords < p1Coords
      <0: p0Coords > p1Coords
   */
-<<<<<<< HEAD
-  auto compare = [](const float *pointCoordinates0,
-                    const float *pointCoordinates1, size_t p0, size_t p1) {
-=======
   auto compare = [&](size_t p0, size_t p1) {
->>>>>>> c9f93c7a
     size_t p0CoordIndex = p0 * 3;
     size_t p1CoordIndex = p1 * 3;
 
@@ -406,12 +366,7 @@
     size_t pointIndex1 = sortedIndicies1[j];
 
     // Determine point configuration
-<<<<<<< HEAD
-    int c
-      = compare(pointCoordinates0, pointCoordinates1, pointIndex0, pointIndex1);
-=======
     int c = compare(pointIndex0, pointIndex1);
->>>>>>> c9f93c7a
 
     if(c == 0) { // Points have same coordinates -> track
       labelType label0 = pointLabels0[pointIndex0];
