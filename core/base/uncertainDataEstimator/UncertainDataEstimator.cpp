#include <UncertainDataEstimator.h>

using namespace std;
using namespace ttk;

UncertainDataEstimator::UncertainDataEstimator() {

  outputLowerBoundField_ = NULL;
  outputUpperBoundField_ = NULL;
  vertexNumber_ = 0;
  numberOfInputs_ = 0;
  binCount_ = 0;
}

UncertainDataEstimator::~UncertainDataEstimator() {
<<<<<<< HEAD
  if(inputData_)
    free(inputData_);
  if(binValues_)
    free(binValues_);
  if(outputProbability_)
    free(outputProbability_);
=======
>>>>>>> c8fc3c7d
}<|MERGE_RESOLUTION|>--- conflicted
+++ resolved
@@ -13,13 +13,4 @@
 }
 
 UncertainDataEstimator::~UncertainDataEstimator() {
-<<<<<<< HEAD
-  if(inputData_)
-    free(inputData_);
-  if(binValues_)
-    free(binValues_);
-  if(outputProbability_)
-    free(outputProbability_);
-=======
->>>>>>> c8fc3c7d
 }