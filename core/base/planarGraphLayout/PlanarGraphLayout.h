/// \ingroup base
/// \class ttk::PlanarGraphLayout
/// \author Jonas Lukasczyk (jl@jluk.de)
/// \date 01.12.2018
///
/// \brief TTK %planarGraphLayout processing package.
///
/// %PlanarGraphLayout is a TTK processing package that computes a planar graph
/// layout of a \b vtkUnstructuredGrid. To improve the quality of the layout it
/// is possible to pass additional field data to the algorithm:\n \b 1) \b
/// Sequences: Points are positioned along the x-axis based on a sequence (e.g.,
/// time indicies or scalar values). \b 1) \b Sizes: Points cover space on the
/// y-axis based on their size. \b 1) \b Branches: Points with the same branch
/// label are positioned on straight lines. \b 1) \b Levels: The layout of
/// points with the same level label are computed individually and afterwards
/// nested based on the level hierarchy. This makes it possible to draw nested
/// graphs where each level is a layer of the resulting graph.
///
/// \b Related \b publication: \n
/// 'Nested Tracking Graphs'
/// Jonas Lukasczyk, Gunther Weber, Ross Maciejewski, Christoph Garth, and Heike
/// Leitte. Computer Graphics Forum (Special Issue, Proceedings Eurographics /
/// IEEE Symposium on Visualization). Vol. 36. No. 3. 2017.
///

#pragma once

#include <map>

// base code includes
#include <Wrapper.h>

using namespace std;

namespace ttk {

  class PlanarGraphLayout : public Debug {

  public:
    PlanarGraphLayout(){};
    ~PlanarGraphLayout(){};

    template <typename topoType, typename idType, typename sequenceType>
    int execute(
      // Input
      const sequenceType *pointSequences,
      const float *sizes,
      const idType *branches,
      const idType *levels,
      const topoType *topology,
      const size_t &nPoints,
      const size_t &nEdges,

      // Output
      float *layout) const;

    template <typename topoType, typename idType>
    int extractLevel(
      // Input
      const idType &level,
      const idType *levels,
      const topoType *topology,
      const size_t &nPoints,
      const size_t &nEdges,

      // Output
      vector<size_t> &nodeIndicies,
      vector<size_t> &edgeIndicies) const;

    template <typename topoType, typename idType, typename sequenceType>
    int computeDotString(
      // Input
      const sequenceType *pointSequences,
      const float *sizes,
      const idType *branches,
      const topoType *topology,
      const vector<size_t> &nodeIndicies,
      const vector<size_t> &edgeIndicies,
      const map<sequenceType, size_t> &sequenceValueToIndexMap,

      // Output
      string &dotString) const;

    template <typename topoType, typename idType>
    int computeSlots(
      // Input
      const float *sizes,
      const idType *levels,
      const topoType *topology,
      const size_t &nPoints,
      const size_t &nEdges,
      const idType &nLevels,

      // Output
      float *layout) const;

    // Compute Dot Layout
    int computeDotLayout(
      // Input
      const vector<size_t> &nodeIndicies,
      const string &dotString,

      // Output
<<<<<<< HEAD
      float *layout) const {
#if TTK_ENABLE_GRAPHVIZ
      Timer t;

      dMsg(cout, "[ttkPlanarGraphLayout] Computing layout ... ", timeMsg);

      // ---------------------------------------------------------
      // Init GraphViz
      // ---------------------------------------------------------
      Agraph_t *G = agmemread(dotString.data());
      GVC_t *gvc = gvContext();
      gvLayout(gvc, G, "dot");

      // ---------------------------------------------------------
      // Get layout data from GraphViz
      // ---------------------------------------------------------
      for(auto i : nodeIndicies) {
        Agnode_t *n = agnode(G, const_cast<char *>(to_string(i).data()), 0);
        if(n != nullptr) {
          auto &coord = ND_coord(n);
          size_t offset = i * 2;
          layout[offset] = coord.x / 72; // points to inches
          layout[offset + 1] = coord.y / 72; // points to inches
        }
      }

      // ---------------------------------------------------------
      // Free GraphViz memory
      // ---------------------------------------------------------
      gvFreeLayout(gvc, G);
      agclose(G);
      gvFreeContext(gvc);

      // ---------------------------------------------------------
      // Print status
      // ---------------------------------------------------------
      {
        stringstream msg;
        msg << "done (" << t.getElapsedTime() << " s)" << endl;
        dMsg(cout, msg.str(), timeMsg);
      }

      return 1;
#else
      dMsg(cout,
           "[ttkPlanarGraphLayout] ERROR: This filter requires GraphViz to "
           "compute a layout.\n",
           fatalMsg);
      return 0;
#endif
    };
=======
      float *layout) const;
>>>>>>> c9f93c7a
  };
} // namespace ttk

// =============================================================================
// Extract Level
// =============================================================================
template <typename topoType, typename idType>
int ttk::PlanarGraphLayout::extractLevel(
  // Input
  const idType &level,
  const idType *levels,
  const topoType *topology,
  const size_t &nPoints,
  const size_t &nEdges,

  // Output
  vector<size_t> &nodeIndicies,
  vector<size_t> &edgeIndicies) const {

  // If levels==nullptr then return all points and edges
  if(levels == nullptr) {
    nodeIndicies.resize(nPoints);
    for(size_t i = 0; i < nPoints; i++)
      nodeIndicies[i] = i;

    edgeIndicies.resize(nEdges);
    for(size_t i = 0; i < nEdges; i++)
      edgeIndicies[i] = i;

    return 1;
  }

  // Get nodes at level
  for(size_t i = 0; i < nPoints; i++)
    if(levels[i] == level)
      nodeIndicies.push_back(i);

  // Get edges at level
  size_t nEdges3 = nEdges * 3;
  for(size_t i = 0; i < nEdges3; i += 3) {
    auto n0l = levels[topology[i + 1]];
    auto n1l = levels[topology[i + 2]];
    if(n0l == level && n0l == n1l)
      edgeIndicies.push_back(i / 3);
  }

  return 1;
}

// =============================================================================
// Compute Dot String
// =============================================================================
template <typename topoType, typename idType, typename sequenceType>
int ttk::PlanarGraphLayout::computeDotString(
  const sequenceType *pointSequences,
  const float *sizes,
  const idType *branches,
  const topoType *topology,
  const vector<size_t> &nodeIndicies,
  const vector<size_t> &edgeIndicies,
  const map<sequenceType, size_t> &sequenceValueToIndexMap,

  string &dotString) const {

  Timer t;

  bool useSequences = pointSequences != nullptr;
  bool useSizes = sizes != nullptr;
  bool useBranches = branches != nullptr;

  string headString = "digraph g {rankdir=LR;";
  string nodeString = "";
  string edgeString = "";
  string rankString = "";

  // lambda functions that generate string representations of nodes
  auto sl = [](size_t s) { return "\"s" + to_string(s) + "\""; };
  auto nl = [](size_t id) { return to_string(id); };

  // -------------------------------------------------------------------------
  // Nodes
  // -------------------------------------------------------------------------
  {
    // Set default node style
    nodeString += "node[label=\"\",shape=box,width=1,height=1];";

    // If useSizes then map size to node height
    if(useSizes)
      for(auto &i : nodeIndicies)
        nodeString += nl(i) + "[height=" + to_string(sizes[i]) + "];";
  }

  // -------------------------------------------------------------------------
  // Ranks
  // -------------------------------------------------------------------------
  if(useSequences) {
    size_t nSequenceValues = sequenceValueToIndexMap.size();

    // Sequence Chain
    {
      edgeString += sl(0);
      for(size_t s = 1; s < nSequenceValues; s++)
        edgeString += "->" + sl(s);
      edgeString += "[weight=1];";
    }

    // Collect nodes with the same sequence index
    vector<vector<size_t>> sequenceIndexToPointIndexMap(nSequenceValues);
    for(auto &i : nodeIndicies)
      sequenceIndexToPointIndexMap
        [sequenceValueToIndexMap.find(pointSequences[i])->second]
          .push_back(i);
<<<<<<< HEAD

    // Compute individual ranks
    for(size_t s = 0; s < nSequenceValues; s++) {
      rankString += "{rank=same " + sl(s);

      auto &nodes = sequenceIndexToPointIndexMap[s];
      for(auto &i : nodes)
        rankString += " " + nl(i);

      rankString += "}";
    }
  }

  // -------------------------------------------------------------------------
  // Edges
  // -------------------------------------------------------------------------
  {
    for(auto &edgeIndex : edgeIndicies) {
      size_t temp = edgeIndex * 3;
      auto &i0 = topology[temp + 1];
      auto &i1 = topology[temp + 2];
      edgeString += nl(i0) + "->" + nl(i1);

      if(useBranches) {
        auto b0 = branches[i0];
        auto b1 = branches[i1];
        edgeString += b0 == b1 ? "[weight=1]" : "[weight=0]";
      }

      edgeString += ";";
    }
  }

  // -------------------------------------------------------------------------
=======

    // Compute individual ranks
    for(size_t s = 0; s < nSequenceValues; s++) {
      rankString += "{rank=same " + sl(s);

      auto &nodes = sequenceIndexToPointIndexMap[s];
      for(auto &i : nodes)
        rankString += " " + nl(i);

      rankString += "}";
    }
  }

  // -------------------------------------------------------------------------
  // Edges
  // -------------------------------------------------------------------------
  {
    for(auto &edgeIndex : edgeIndicies) {
      size_t temp = edgeIndex * 3;
      auto &i0 = topology[temp + 1];
      auto &i1 = topology[temp + 2];
      edgeString += nl(i0) + "->" + nl(i1);

      if(useBranches) {
        auto b0 = branches[i0];
        auto b1 = branches[i1];
        edgeString += b0 == b1 ? "[weight=1]" : "[weight=0]";
      }

      edgeString += ";";
    }
  }

  // -------------------------------------------------------------------------
>>>>>>> c9f93c7a
  // Build Dot String
  // -------------------------------------------------------------------------
  { dotString = headString + nodeString + edgeString + rankString + "}"; }

  // -------------------------------------------------------------------------
  // Print Status
  // -------------------------------------------------------------------------
  {
    stringstream msg;
    msg << "[ttkPlanarGraphLayout] Dot String generated in "
        << t.getElapsedTime() << " s." << endl;
    dMsg(cout, msg.str(), timeMsg);

    dMsg(cout, "\n" + dotString + "\n\n", advancedInfoMsg);
  }

  return 1;
}

// =============================================================================
// Compute Slots
// =============================================================================
template <typename topoType, typename idType>
int ttk::PlanarGraphLayout::computeSlots(
  // Input
  const float *sizes,
  const idType *levels,
  const topoType *topology,
  const size_t &nPoints,
  const size_t &nEdges,
  const idType &nLevels,

  // Output
  float *layout) const {

#ifndef TTK_ENABLE_KAMIKAZE
  if(sizes == nullptr || levels == nullptr) {
    return -1;
  }
#endif // TTK_ENABLE_KAMIKAZE

  // Comparator that sorts children based on layout.y
  struct ChildrenComparator {
<<<<<<< HEAD
    const float *layout;

    ChildrenComparator(const float *layout) : layout(layout){};

    inline bool operator()(const size_t &i, const size_t &j) {
      return layout[i * 2 + 1] < layout[j * 2 + 1];
=======
    const float *layout_;

    ChildrenComparator(const float *layout) : layout_(layout){};

    inline bool operator()(const size_t &i, const size_t &j) {
      return layout_[i * 2 + 1] < layout_[j * 2 + 1];
>>>>>>> c9f93c7a
    }
  };

  auto comparator = ChildrenComparator(layout);

  // -------------------------------------------------------------------------
  // Compute Children
  // -------------------------------------------------------------------------
  vector<vector<size_t>> nodeIndexChildrenIndexMap(nPoints);

  size_t nEdges3 = nEdges * 3;
  for(size_t i = 0; i < nEdges3; i += 3) {
    auto n0 = topology[i + 1];
    auto n1 = topology[i + 2];
    if((levels[n0] + 1) == levels[n1])
      nodeIndexChildrenIndexMap[n0].push_back(n1);
  }

  // -------------------------------------------------------------------------
  // Adjust positions from bottom to top (skip last level)
  // -------------------------------------------------------------------------
  for(idType l = 0; l < nLevels - 1; l++) {
    vector<size_t> nodeIndicies;
    vector<size_t> edgeIndicies;

    // get nodes at current level (parents)
    this->extractLevel<topoType, idType>(
      // Input
      l, levels, topology, nPoints, nEdges,

      // Output
      nodeIndicies, edgeIndicies);

    // for each parent adjust position of children
    for(auto &parent : nodeIndicies) {
      auto &children = nodeIndexChildrenIndexMap[parent];
      size_t nChildren = children.size();
      if(nChildren < 1)
        continue;

      // sort children
      sort(children.begin(), children.end(), comparator);

      // size of parent
      float sizeParent = sizes[parent];

      // size of child
      float sizeChildren = 0;
      for(auto &child : children)
        sizeChildren += sizes[child];

      // gap space
      float gap = sizeParent - sizeChildren;
      float gapDelta = (gap / (nChildren + 1)) / 2;

      float y = layout[parent * 2 + 1] + sizeParent * 0.5 - gapDelta;
      for(auto &child : children) {
        float temp = gapDelta + sizes[child] / 2;
        layout[child * 2 + 1] = y - temp;
        y -= 2 * temp;
      }
    }
  }

  return 1;
}

// =============================================================================
// Execute
// =============================================================================
template <typename topoType, typename idType, typename sequenceType>
int ttk::PlanarGraphLayout::execute(
  // Input
  const sequenceType *pointSequences,
  const float *sizes,
  const idType *branches,
  const idType *levels,
  const topoType *topology,
  const size_t &nPoints,
  const size_t &nEdges,

  // Output
  float *layout) const {

  Timer t;

  // Init Input
  bool useSequences = pointSequences != nullptr;
  bool useSizes = sizes != nullptr;
  bool useBranches = branches != nullptr;
  bool useLevels = levels != nullptr;

  // Print Input
  {
    stringstream msg;
    msg << "[ttkPlanarGraphLayout] Computing layout for graph with" << endl
        << "[ttkPlanarGraphLayout]  - " << nPoints << " vertices" << endl
        << "[ttkPlanarGraphLayout]  - " << nEdges << " edges" << endl;
    if(useSequences)
      msg << "[ttkPlanarGraphLayout]  - using sequences" << endl;
    if(useSizes)
      msg << "[ttkPlanarGraphLayout]  - using sizes" << endl;
    if(useBranches)
      msg << "[ttkPlanarGraphLayout]  - using branches" << endl;
    if(useLevels)
      msg << "[ttkPlanarGraphLayout]  - using levels" << endl;
    dMsg(cout, msg.str(), infoMsg);
  }

  if(useLevels && !useSizes) {
    dMsg(cout,
         "[ttkPlanarGraphLayout] ERROR: When 'UseLevels' is enabled then "
         "'UseSizes' must also be enabled.\n",
         fatalMsg);
    return 0;
  }

  // Global SequenceValue to SequenceIndex map
  map<sequenceType, size_t> sequenceValueToIndexMap;
  if(useSequences) {
    for(size_t i = 0; i < nPoints; i++)
      sequenceValueToIndexMap[pointSequences[i]] = 0;
    size_t i = 0;
<<<<<<< HEAD
    for(auto &t : sequenceValueToIndexMap)
      t.second = i++;
=======
    for(auto &el : sequenceValueToIndexMap)
      el.second = i++;
>>>>>>> c9f93c7a
  }

  // Get number of levels
  idType nLevels = 1;
  if(useLevels) {
    for(size_t i = 0; i < nPoints; i++)
      if(nLevels < levels[i])
        nLevels = levels[i];
    nLevels += 1;
  }

  // -------------------------------------------------------------------------
  // Compute initial layout for each level
  // -------------------------------------------------------------------------
  for(idType l = 0; l < nLevels; l++) {
    vector<size_t> nodeIndicies;
    vector<size_t> edgeIndicies;

    // Extract nodes and edges at certain level
    {
      int status = this->extractLevel<topoType, idType>(
        // Input
        l, levels, topology, nPoints, nEdges,

        // Output
        nodeIndicies, edgeIndicies);
      if(status != 1)
        return 0;
    }

    // Compute Dot String
    string dotString;
    {
      int status = this->computeDotString<topoType, idType, sequenceType>(
        // Input
        pointSequences, sizes, branches, topology, nodeIndicies, edgeIndicies,
        sequenceValueToIndexMap,

        // Output
        dotString);
      if(status != 1)
        return 0;
    }

    // Compute Dot Layout
    {
      int status = this->computeDotLayout(nodeIndicies, dotString, layout);
      if(status != 1)
        return 0;
    }
  }

  // -------------------------------------------------------------------------
  // If nLevels>1 then compute slots
  // -------------------------------------------------------------------------
  if(nLevels > 1) {
    this->computeSlots<topoType, idType>(
      // Input
      sizes, levels, topology, nPoints, nEdges, nLevels,

      // Output
      layout);
  }

  // -------------------------------------------------------------------------
  // Print performance
  // -------------------------------------------------------------------------
  {
    stringstream msg;
    msg << "[ttkPlanarGraphLayout] Layout computed in " << t.getElapsedTime()
        << " s. (" << threadNumber_ << " thread(s))." << endl;
    dMsg(cout, msg.str(), timeMsg);
  }

  return 1;
}<|MERGE_RESOLUTION|>--- conflicted
+++ resolved
@@ -101,61 +101,7 @@
       const string &dotString,
 
       // Output
-<<<<<<< HEAD
-      float *layout) const {
-#if TTK_ENABLE_GRAPHVIZ
-      Timer t;
-
-      dMsg(cout, "[ttkPlanarGraphLayout] Computing layout ... ", timeMsg);
-
-      // ---------------------------------------------------------
-      // Init GraphViz
-      // ---------------------------------------------------------
-      Agraph_t *G = agmemread(dotString.data());
-      GVC_t *gvc = gvContext();
-      gvLayout(gvc, G, "dot");
-
-      // ---------------------------------------------------------
-      // Get layout data from GraphViz
-      // ---------------------------------------------------------
-      for(auto i : nodeIndicies) {
-        Agnode_t *n = agnode(G, const_cast<char *>(to_string(i).data()), 0);
-        if(n != nullptr) {
-          auto &coord = ND_coord(n);
-          size_t offset = i * 2;
-          layout[offset] = coord.x / 72; // points to inches
-          layout[offset + 1] = coord.y / 72; // points to inches
-        }
-      }
-
-      // ---------------------------------------------------------
-      // Free GraphViz memory
-      // ---------------------------------------------------------
-      gvFreeLayout(gvc, G);
-      agclose(G);
-      gvFreeContext(gvc);
-
-      // ---------------------------------------------------------
-      // Print status
-      // ---------------------------------------------------------
-      {
-        stringstream msg;
-        msg << "done (" << t.getElapsedTime() << " s)" << endl;
-        dMsg(cout, msg.str(), timeMsg);
-      }
-
-      return 1;
-#else
-      dMsg(cout,
-           "[ttkPlanarGraphLayout] ERROR: This filter requires GraphViz to "
-           "compute a layout.\n",
-           fatalMsg);
-      return 0;
-#endif
-    };
-=======
       float *layout) const;
->>>>>>> c9f93c7a
   };
 } // namespace ttk
 
@@ -268,7 +214,6 @@
       sequenceIndexToPointIndexMap
         [sequenceValueToIndexMap.find(pointSequences[i])->second]
           .push_back(i);
-<<<<<<< HEAD
 
     // Compute individual ranks
     for(size_t s = 0; s < nSequenceValues; s++) {
@@ -303,42 +248,6 @@
   }
 
   // -------------------------------------------------------------------------
-=======
-
-    // Compute individual ranks
-    for(size_t s = 0; s < nSequenceValues; s++) {
-      rankString += "{rank=same " + sl(s);
-
-      auto &nodes = sequenceIndexToPointIndexMap[s];
-      for(auto &i : nodes)
-        rankString += " " + nl(i);
-
-      rankString += "}";
-    }
-  }
-
-  // -------------------------------------------------------------------------
-  // Edges
-  // -------------------------------------------------------------------------
-  {
-    for(auto &edgeIndex : edgeIndicies) {
-      size_t temp = edgeIndex * 3;
-      auto &i0 = topology[temp + 1];
-      auto &i1 = topology[temp + 2];
-      edgeString += nl(i0) + "->" + nl(i1);
-
-      if(useBranches) {
-        auto b0 = branches[i0];
-        auto b1 = branches[i1];
-        edgeString += b0 == b1 ? "[weight=1]" : "[weight=0]";
-      }
-
-      edgeString += ";";
-    }
-  }
-
-  // -------------------------------------------------------------------------
->>>>>>> c9f93c7a
   // Build Dot String
   // -------------------------------------------------------------------------
   { dotString = headString + nodeString + edgeString + rankString + "}"; }
@@ -382,21 +291,12 @@
 
   // Comparator that sorts children based on layout.y
   struct ChildrenComparator {
-<<<<<<< HEAD
-    const float *layout;
-
-    ChildrenComparator(const float *layout) : layout(layout){};
-
-    inline bool operator()(const size_t &i, const size_t &j) {
-      return layout[i * 2 + 1] < layout[j * 2 + 1];
-=======
     const float *layout_;
 
     ChildrenComparator(const float *layout) : layout_(layout){};
 
     inline bool operator()(const size_t &i, const size_t &j) {
       return layout_[i * 2 + 1] < layout_[j * 2 + 1];
->>>>>>> c9f93c7a
     }
   };
 
@@ -520,13 +420,8 @@
     for(size_t i = 0; i < nPoints; i++)
       sequenceValueToIndexMap[pointSequences[i]] = 0;
     size_t i = 0;
-<<<<<<< HEAD
-    for(auto &t : sequenceValueToIndexMap)
-      t.second = i++;
-=======
     for(auto &el : sequenceValueToIndexMap)
       el.second = i++;
->>>>>>> c9f93c7a
   }
 
   // Get number of levels
