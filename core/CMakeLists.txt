# Add compile flags and defintions to the target
# according to the options selected by the user.
#
# Usage:
# ttk_set_compile_options(<library_name>)
#
function(ttk_set_compile_options library)
    target_compile_options(${library} PRIVATE -Wall)

    if(Boost_FOUND)
      target_link_libraries(${library} PUBLIC Boost::boost)
    endif()

    if(Boost_LIBRARIES)
      target_link_libraries(${library} PUBLIC Boost::system)
    endif()

    if (TTK_ENABLE_KAMIKAZE)
        target_compile_definitions(${library} PUBLIC TTK_ENABLE_KAMIKAZE)
    endif()

  if(NOT MSVC)
    if (TTK_ENABLE_CPU_OPTIMIZATION)
      target_compile_options(${library}
        PRIVATE $<$<CONFIG:Release>:-march=native -O3 -Wfatal-errors>)
    endif()

    target_compile_options(${library} PRIVATE $<$<CONFIG:Debug>:-O0 -g -pg>)
  endif()
  if(MSVC)
    # disable warnings
    target_compile_options(${library} PUBLIC /wd4005 /wd4061 /wd4100 /wd4146 /wd4221 /wd4242 /wd4244 /wd4245 /wd4263 /wd4264 /wd4267 /wd4273 /wd4275 /wd4296 /wd4305 /wd4365 /wd4371 /wd4435 /wd4456 /wd4457 /wd4514 /wd4619 /wd4625 /wd4626 /wd4628 /wd4668 /wd4701 /wd4702 /wd4710 /wd4800 /wd4820 /wd4996 /wd5027 /wd5029 /wd5031)
  endif()

    if (TTK_ENABLE_OPENMP)
        target_compile_definitions(${library} PUBLIC TTK_ENABLE_OPENMP)
        target_compile_options(${library} PUBLIC ${OpenMP_CXX_FLAGS})
        target_link_libraries(${library} PUBLIC ${OpenMP_CXX_LIBRARIES})
    endif()

    if (TTK_ENABLE_MPI)
        target_compile_definitions(${library} PUBLIC TTK_ENABLE_MPI)
        target_include_directories(${library} PUBLIC ${MPI_CXX_INCLUDE_PATH})
        target_link_libraries(${library} PUBLIC ${MPI_CXX_LIBRARIES})
    endif()

    if (TTK_ENABLE_ZFP)
        target_compile_definitions(${library} PUBLIC TTK_ENABLE_ZFP)
        target_link_libraries(${library} PUBLIC zfp::zfp)
    endif()

    if (TTK_ENABLE_ZLIB)
        target_compile_definitions(${library} PUBLIC TTK_ENABLE_ZLIB)
        target_include_directories(${library} PUBLIC ${ZLIB_INCLUDE_DIR})
        target_link_libraries(${library} PUBLIC ${ZLIB_LIBRARY})
    endif()

    if (TTK_ENABLE_GRAPHVIZ)
		target_compile_definitions(${library} PUBLIC TTK_ENABLE_GRAPHVIZ)
		target_include_directories(${library} PUBLIC ${GRAPHVIZ_INCLUDE_DIR})
		target_link_libraries(${library} PUBLIC ${GRAPHVIZ_CDT_LIBRARY})
		target_link_libraries(${library} PUBLIC ${GRAPHVIZ_GVC_LIBRARY})
		target_link_libraries(${library} PUBLIC ${GRAPHVIZ_CGRAPH_LIBRARY})
		target_link_libraries(${library} PUBLIC ${GRAPHVIZ_PATHPLAN_LIBRARY})
	endif()

    if (TTK_ENABLE_SQLITE3)
        target_compile_definitions(${library} PUBLIC TTK_ENABLE_SQLITE3)
        target_include_directories(${library} PUBLIC ${SQLITE3_INCLUDE_DIR})
        target_link_libraries(${library} PUBLIC ${SQLITE3_LIBRARY})
    endif()

    if (TTK_ENABLE_64BIT_IDS)
        target_compile_definitions(${library} PUBLIC TTK_ENABLE_64BIT_IDS)
    endif()

    if (PYTHON_NUMPY_INCLUDE_DIR)
    target_compile_definitions(${library} PUBLIC TTK_PYTHON_FOUND)
    endif()

endfunction()

function(ttk_print_summary)
    message(STATUS "ttk options -----------------------------------------------------------------")
    message(STATUS "TTK_ENABLE_CPU_OPTIMIZATION: ${TTK_ENABLE_CPU_OPTIMIZATION}")
    message(STATUS "TTK_ENABLE_KAMIKAZE: ${TTK_ENABLE_KAMIKAZE}")
    message(STATUS "TTK_ENABLE_OPENMP: ${TTK_ENABLE_OPENMP}")
    message(STATUS "TTK_ENABLE_MPI: ${TTK_ENABLE_MPI}")
    message(STATUS "TTK_ENABLE_SQLITE3: ${TTK_ENABLE_SQLITE3}")
    message(STATUS "TTK_ENABLE_GRAPHVIZ: ${TTK_ENABLE_GRAPHVIZ}")
    message(STATUS "TTK_ENABLE_ZFP: ${TTK_ENABLE_ZFP}")
    message(STATUS "TTK_ENABLE_ZLIB: ${TTK_ENABLE_ZLIB}")
    message(STATUS "TTK_ENABLE_64BIT_IDS: ${TTK_ENABLE_64BIT_IDS}")
    message(STATUS "ttk build -------------------------------------------------------------------")
    message(STATUS "BOOST_INCLUDE_DIR: ${Boost_INCLUDE_DIR}")

    if(PYTHON_NUMPY_INCLUDE_DIR)
        message(STATUS "Numpy headers: ${PYTHON_NUMPY_INCLUDE_DIR}")
    else()
        message(STATUS "Numpy headers: NOT-FOUND")
    endif()

    if(TTK_PYTHON_MAJOR_VERSION)
      message(STATUS
        "Python version: ${TTK_PYTHON_MAJOR_VERSION}.${TTK_PYTHON_MINOR_VERSION}")
    else()
      message(STATUS
        "Python version: NOT-FOUND")
    endif()
    message(STATUS "CMAKE_BUILD_TYPE: ${CMAKE_BUILD_TYPE}")
    message(STATUS "TTK_BUILD_DOCUMENTATION: ${TTK_BUILD_DOCUMENTATION}")
    if(TTK_BUILD_DOCUMENTATION)
        message(STATUS "  DOXYGEN_EXECUTABLE: ${DOXYGEN_EXECUTABLE}")
    endif()
    message(STATUS "TTK_BUILD_PARAVIEW_PLUGINS: ${TTK_BUILD_PARAVIEW_PLUGINS}")
    if(TTK_BUILD_PARAVIEW_PLUGINS)
        message(STATUS "  ParaView_DIR: ${ParaView_DIR}")
    endif()
    message(STATUS "TTK_BUILD_STANDALONE_APPS: ${TTK_BUILD_STANDALONE_APPS}")
    message(STATUS "TTK_BUILD_VTK_WRAPPERS: ${TTK_BUILD_VTK_WRAPPERS}")
    if(TTK_BUILD_VTK_WRAPPERS)
        message(STATUS "  VTK_DIR: ${VTK_DIR}")
    endif()
    message(STATUS "ttk install -----------------------------------------------------------------")
    message(STATUS "CMAKE_INSTALL_PREFIX: ${CMAKE_INSTALL_PREFIX}")
    message(STATUS "TTK_INSTALL_PLUGIN_DIR: ${TTK_INSTALL_PLUGIN_DIR}")
    message(STATUS "-----------------------------------------------------------------------------")

endfunction()

function(ttk_find_python)
  find_package(PythonLibs QUIET)
  if(PYTHON_INCLUDE_DIRS)
    include_directories(${PYTHON_INCLUDE_DIRS})

#     if (${CMAKE_VERSION} VERSION_GREATER "3.12"
#       OR ${CMAKE_VERSION} VERSION_EQUAL "3.12")
#       string(REPLACE \".\" \" \"
#         PYTHON_VERSION_LIST ${PYTHONLIBS_VERSION_STRING})
#     else()
      string(REPLACE "." " "
        PYTHON_VERSION_LIST ${PYTHONLIBS_VERSION_STRING})
#     endif()
    separate_arguments(PYTHON_VERSION_LIST)
    list(GET PYTHON_VERSION_LIST 0 PYTHON_MAJOR_VERSION)
    list(GET PYTHON_VERSION_LIST 1 PYTHON_MINOR_VERSION)

    set(TTK_PYTHON_MAJOR_VERSION "${PYTHON_MAJOR_VERSION}"
      CACHE INTERNAL "TTK_PYTHON_MAJOR_VERSION")
    set(TTK_PYTHON_MINOR_VERSION "${PYTHON_MINOR_VERSION}"
      CACHE INTERNAL "TTK_PYTHON_MINOR_VERSION")

    find_path(PYTHON_NUMPY_INCLUDE_DIR numpy/arrayobject.h PATHS
      ${PYTHON_INCLUDE_DIRS}
      /usr/lib/python${PYTHON_MAJOR_VERSION}.${PYTHON_MINOR_VERSION}/site-packages/numpy/core/include/
      /usr/local/lib/python${PYTHON_MAJOR_VERSION}.${PYTHON_MINOR_VERSION}/site-packages/numpy/core/include)
    if(PYTHON_NUMPY_INCLUDE_DIR)
      include_directories(${PYTHON_NUMPY_INCLUDE_DIR})
    endif()
  endif()
endfunction()

set(CMAKE_CXX_STANDARD 11)

# Set a predefined build type
if(NOT CMAKE_BUILD_TYPE AND NOT CMAKE_CONFIGURATION_TYPES)
   message(STATUS "Setting build type to 'Release'.")
   set(CMAKE_BUILD_TYPE Release CACHE STRING "Choose the type of build." FORCE)
   set_property(CACHE CMAKE_BUILD_TYPE PROPERTY STRINGS "Debug" "Release")
endif()

option(TTK_ENABLE_64BIT_IDS "Enable processing on large datasets" OFF)

option(TTK_ENABLE_KAMIKAZE "Enable Kamikaze compilation mode" OFF)

option(TTK_ENABLE_CPU_OPTIMIZATION "Enable native CPU optimizations" ON)


option(TTK_BUILD_DOCUMENTATION "Build doxygen developer documentation" OFF)
if(TTK_BUILD_DOCUMENTATION)
    find_package(Doxygen)
    if (DOXYGEN_FOUND)
        configure_file(${CMAKE_CURRENT_SOURCE_DIR}/ttk.doxygen
            ${CMAKE_CURRENT_BINARY_DIR}/ttk.doxygen)
        add_custom_target(doc ALL
            ${DOXYGEN_EXECUTABLE} ${CMAKE_CURRENT_BINARY_DIR}/ttk.doxygen
            WORKING_DIRECTORY ${CMAKE_CURRENT_BINARY_DIR}
            COMMENT "Generating API documentation with Doxygen" VERBATIM)
        install(DIRECTORY
            ${CMAKE_CURRENT_BINARY_DIR}/doc/html DESTINATION
            ${CMAKE_INSTALL_PREFIX}/share/doc/ttk)
        install(DIRECTORY
          ${CMAKE_SOURCE_DIR}/doc/img DESTINATION
            ${CMAKE_INSTALL_PREFIX}/share/doc/ttk)
    endif()
endif()

find_package(Boost COMPONENTS system)
if(NOT Boost_FOUND)
  find_package(Boost REQUIRED)
endif()

find_package(ZLIB)
if(NOT ZLIB_INCLUDE_DIR)
  option(TTK_ENABLE_ZLIB "Enable Zlib support" OFF)
  message(STATUS "Zlib not found, disabling Zlib support in TTK.")
else()
  option(TTK_ENABLE_ZLIB "Enable Zlib support" ON)
endif()

<<<<<<< HEAD

option(TTK_ENABLE_GRAPHVIZ "Enable GraphViz support" ON)
if(TTK_ENABLE_GRAPHVIZ)
  find_path(GRAPHVIZ_INCLUDE_DIR
    NAMES graphviz/cgraph.h
    HINTS ${_GRAPHVIZ_INCLUDE_DIR})
  find_library(GRAPHVIZ_CDT_LIBRARY
    NAMES cdt
    HINTS ${_GRAPHVIZ_LIBRARY_DIR})
  find_library(GRAPHVIZ_GVC_LIBRARY
    NAMES gvc
    HINTS ${_GRAPHVIZ_LIBRARY_DIR})
  find_library(GRAPHVIZ_CGRAPH_LIBRARY
    NAMES cgraph
    HINTS ${_GRAPHVIZ_LIBRARY_DIR})
  find_library(GRAPHVIZ_PATHPLAN_LIBRARY
    NAMES pathplan
    HINTS ${_GRAPHVIZ_LIBRARY_DIR})
  if(NOT GRAPHVIZ_INCLUDE_DIR)
    message(WARNING "GraphViz not found, disabling GraphViz support in TTK.")
  endif()
endif()


=======
# TODO: This should be in its own findpackage.cmake file!
>>>>>>> 40c1d949
# START_FINDSQLITE3
find_path(SQLITE3_INCLUDE_DIR sqlite3.h
    PATHS
    /usr/include
    /usr/local/include)
set(SQLITE3_NAMES ${SQLITE3_NAMES} sqlite3)
find_library(SQLITE3_LIBRARY
    NAMES ${SQLITE3_NAMES}
    PATHS $ENV{SQLITE3_ROOT_DIR}/lib /opt/sqlite3/lib)
if (SQLITE3_LIBRARY AND SQLITE3_INCLUDE_DIR)
  set(SQLITE3_LIBRARIES ${SQLITE3_LIBRARY})
  set(SQLITE3_FOUND "YES")
else (SQLITE3_LIBRARY AND SQLITE3_INCLUDE_DIR)
  set(SQLITE3_FOUND "NO")
endif (SQLITE3_LIBRARY AND SQLITE3_INCLUDE_DIR)
if (SQLITE3_FOUND)
  if (NOT SQLITE3_FIND_QUIETLY)
    message(STATUS "Found SQLITE3: ${SQLITE3_LIBRARIES}")
  endif (NOT SQLITE3_FIND_QUIETLY)
else (SQLITE3_FOUND)
  if (SQLITE3_FIND_REQUIRED)
    message(FATAL_ERROR "Could not find SQLITE3 library...")
  endif (SQLITE3_FIND_REQUIRED)
endif (SQLITE3_FOUND)
mark_as_advanced(
    SQLITE3_LIBRARY
    SQLITE3_INCLUDE_DIR)
# END_FINDSQLITE3
if (SQLITE3_FOUND)
  option(TTK_ENABLE_SQLITE3 "Enable SQLITE3 support" ON)
else()
  option(TTK_ENABLE_SQLITE3 "Enable SQLITE3 support" OFF)
  message(STATUS "SQLITE3 not found, disabling SQLITE3 support in TTK.")
endif()

find_package(ZFP)
if(NOT ZFP_INCLUDE_DIRS)
  option(TTK_ENABLE_ZFP "Enable ZFP support" OFF)
  message(STATUS "ZFP not found, disabling ZFP support in TTK.")
else()
  option(TTK_ENABLE_ZFP "Enable ZFP support" ON)
endif()

if (NOT APPLE)
    if (MSVC)
          option(TTK_ENABLE_OPENMP "Enable OpenMP support" FALSE)
    else()
          option(TTK_ENABLE_OPENMP "Enable OpenMP support" TRUE)
    endif()
endif()
option(TTK_ENABLE_MPI "Enable MPI support" FALSE)

if (TTK_ENABLE_OPENMP)
    find_package(OpenMP REQUIRED)
endif()

if (TTK_ENABLE_MPI)
    find_package(MPI REQUIRED)
endif()

add_subdirectory(base)
if (TTK_BUILD_VTK_WRAPPERS)
    add_subdirectory(vtk)
endif()<|MERGE_RESOLUTION|>--- conflicted
+++ resolved
@@ -174,7 +174,6 @@
 option(TTK_ENABLE_KAMIKAZE "Enable Kamikaze compilation mode" OFF)
 
 option(TTK_ENABLE_CPU_OPTIMIZATION "Enable native CPU optimizations" ON)
-
 
 option(TTK_BUILD_DOCUMENTATION "Build doxygen developer documentation" OFF)
 if(TTK_BUILD_DOCUMENTATION)
@@ -208,8 +207,9 @@
   option(TTK_ENABLE_ZLIB "Enable Zlib support" ON)
 endif()
 
-<<<<<<< HEAD
-
+# TODO: This should be in its own findpackage.cmake file!
+
+# START_FIND_GRAPHVIZ
 option(TTK_ENABLE_GRAPHVIZ "Enable GraphViz support" ON)
 if(TTK_ENABLE_GRAPHVIZ)
   find_path(GRAPHVIZ_INCLUDE_DIR
@@ -232,11 +232,7 @@
   endif()
 endif()
 
-
-=======
-# TODO: This should be in its own findpackage.cmake file!
->>>>>>> 40c1d949
-# START_FINDSQLITE3
+# START_FIND_SQLITE3
 find_path(SQLITE3_INCLUDE_DIR sqlite3.h
     PATHS
     /usr/include
